from __future__ import annotations

import asyncio
import enum
import logging
import re
from typing import Awaitable, TypeVar

from aiohomekit.exceptions import MalformedPinError
from aiohomekit.model.characteristics import Characteristic
from aiohomekit.model.feature_flags import FeatureFlags

_LOGGER = logging.getLogger(__name__)

T = TypeVar("T")


def async_create_task(coroutine: Awaitable[T], *, name=None) -> asyncio.Task[T]:
    """Wrapper for asyncio.create_task that logs errors."""
    task = asyncio.create_task(coroutine, name=name)
    task.add_done_callback(_handle_task_result)
    return task


def _handle_task_result(task: asyncio.Task) -> None:
    try:
        task.result()
    except asyncio.CancelledError:
        # Ignore cancellations
        pass
    except Exception:
        _LOGGER.exception("Failure running background task: %s", task.get_name())

from .const import IP_TRANSPORT_SUPPORTED


def clamp_enum_to_char(all_valid_values: enum.EnumMeta, char: Characteristic):
    """Clamp possible values of an enum to restrictions imposed by a manufacturer."""
    valid_values = set(all_valid_values)

    if char.minValue is not None:
        valid_values = {
            target_state
            for target_state in valid_values
            if target_state >= char.minValue
        }

    if char.maxValue is not None:
        valid_values = {
            target_state
            for target_state in valid_values
            if target_state <= char.maxValue
        }

    if char.valid_values:
        valid_values = valid_values.intersection(set(char.valid_values))

    return valid_values


<<<<<<< HEAD
def check_pin_format(pin: str) -> None:
    """
    Checks the format of the given pin: XXX-XX-XXX with X being a digit from 0 to 9

    :raises MalformedPinError: if the validation fails
    """
    if not re.match(r"^\d\d\d-\d\d-\d\d\d$", pin):
        raise MalformedPinError(
            "The pin must be of the following XXX-XX-XXX where X is a digit between 0 and 9."
        )


def pair_with_auth(ff: FeatureFlags) -> bool:
    if ff & FeatureFlags.SUPPORTS_APPLE_AUTHENTICATION_COPROCESSOR:
        return True

    if ff & FeatureFlags.SUPPORTS_SOFTWARE_AUTHENTICATION:
        return False

    # We don't know what kind of pairing this is, assume no auth
=======
def domain_to_name(domain) -> str:
    """
    Given a Bonjour domain name, return a human readable name.

    Zealous Lizard's Tune Studio._music._tcp.local. -> Zealous Lizard's Tune Studio
    Fooo._hap._tcp.local. -> Fooo
    Baaar._hap._tcp.local. -> Baar
    """
    if "." not in domain:
        return domain

    return domain.split(".")[0]


def domain_supported(domain) -> bool:
    if domain.endswith("._hap._tcp.local.") and IP_TRANSPORT_SUPPORTED:
        return True
>>>>>>> a7851e32
    return False<|MERGE_RESOLUTION|>--- conflicted
+++ resolved
@@ -6,6 +6,7 @@
 import re
 from typing import Awaitable, TypeVar
 
+from aiohomekit.const import COAP_TRANSPORT_SUPPORTED, IP_TRANSPORT_SUPPORTED
 from aiohomekit.exceptions import MalformedPinError
 from aiohomekit.model.characteristics import Characteristic
 from aiohomekit.model.feature_flags import FeatureFlags
@@ -30,8 +31,6 @@
         pass
     except Exception:
         _LOGGER.exception("Failure running background task: %s", task.get_name())
-
-from .const import IP_TRANSPORT_SUPPORTED
 
 
 def clamp_enum_to_char(all_valid_values: enum.EnumMeta, char: Characteristic):
@@ -58,7 +57,6 @@
     return valid_values
 
 
-<<<<<<< HEAD
 def check_pin_format(pin: str) -> None:
     """
     Checks the format of the given pin: XXX-XX-XXX with X being a digit from 0 to 9
@@ -79,7 +77,9 @@
         return False
 
     # We don't know what kind of pairing this is, assume no auth
-=======
+    return False
+
+
 def domain_to_name(domain) -> str:
     """
     Given a Bonjour domain name, return a human readable name.
@@ -97,5 +97,6 @@
 def domain_supported(domain) -> bool:
     if domain.endswith("._hap._tcp.local.") and IP_TRANSPORT_SUPPORTED:
         return True
->>>>>>> a7851e32
+    if domain.endswith("._hap._udp.local.") and COAP_TRANSPORT_SUPPORTED:
+        return True
     return False