#
# Copyright 2019 aiohomekit team
#
# Licensed under the Apache License, Version 2.0 (the "License");
# you may not use this file except in compliance with the License.
# You may obtain a copy of the License at
#
#    http://www.apache.org/licenses/LICENSE-2.0
#
# Unless required by applicable law or agreed to in writing, software
# distributed under the License is distributed on an "AS IS" BASIS,
# WITHOUT WARRANTIES OR CONDITIONS OF ANY KIND, either express or implied.
# See the License for the specific language governing permissions and
# limitations under the License.
#
from __future__ import annotations

import asyncio
import json
from json.decoder import JSONDecodeError
import logging
import pathlib
import re
from typing import Iterable
from urllib.parse import urlparse

from aiohomekit.characteristic_cache import (
    CharacteristicCacheMemory,
    CharacteristicCacheType,
)

from aiohomekit.zeroconf import (
    HAP_TYPE_TCP,
    HAP_TYPE_UDP,
    async_find_data_for_device_id,
)

from ..const import (
    BLE_TRANSPORT_SUPPORTED,
    COAP_TRANSPORT_SUPPORTED,
    IP_TRANSPORT_SUPPORTED,
)
from ..exceptions import (
    AccessoryNotFoundError,
    ConfigLoadingError,
    ConfigSavingError,
    MalformedPinError,
    TransportNotSupportedError,
)
from .pairing import AbstractPairing

if COAP_TRANSPORT_SUPPORTED:
    from .coap import CoAPDiscovery, CoAPPairing

if IP_TRANSPORT_SUPPORTED:
    from .ip import IpDiscovery, IpPairing
    from .ip.zeroconf import async_discover_homekit_devices


if BLE_TRANSPORT_SUPPORTED:
    from bleak import BleakScanner

    from aiohomekit.controller.ble import BleDiscovery, BlePairing


class Controller:
    """
    This class represents a HomeKit controller (normally your iPhone or iPad).
    """

    def __init__(
        self,
        ble_adapter: str = "hci0",
        async_zeroconf_instance=None,
        char_cache: CharacteristicCacheType | None = None,
    ) -> None:
        """
        Initialize an empty controller. Use 'load_data()' to load the pairing data.

        :param ble_adapter: the bluetooth adapter to be used (defaults to hci0)
        """
        self.pairings = {}
        self._async_zeroconf_instance = async_zeroconf_instance
        self._char_cache = char_cache or CharacteristicCacheMemory()
        self.ble_adapter = ble_adapter
        self.logger = logging.getLogger(__name__)

    async def discover_all(self, max_seconds=10):
        tasks = [
            self.discover_ble(max_seconds),
            self.discover_coap(max_seconds),
            self.discover_ip(max_seconds),
        ]
        # run all discovery tasks in parallel
        results = await asyncio.gather(*tasks, return_exceptions=True)
        # debug print any exceptions, likely "homekit transport X not supported"
        for exc in list(filter(lambda x: isinstance(x, Exception), results)):
            self.logger.debug("discover_all", exc_info=exc)
        # filter out exceptions
        results = list(filter(lambda x: not isinstance(x, Exception), results))
        # flatten list of lists
        return [dev for protocol_results in results for dev in protocol_results]

    async def discover_coap(self, max_seconds=10):
        if not COAP_TRANSPORT_SUPPORTED:
            raise TransportNotSupportedError("CoAP")
        devices = await async_discover_homekit_devices(
            max_seconds,
            async_zeroconf_instance=self._async_zeroconf_instance,
            hap_type=HAP_TYPE_UDP,
        )
        tmp = []
        for device in devices:
            tmp.append(CoAPDiscovery(self, device))
        self.logger.debug(f"Discovered CoAP devices: {tmp}")
        return tmp

    async def discover_ip(self, max_seconds=10):
        """
        Perform a Bonjour discovery for HomeKit accessory. The discovery will last for the given amount of seconds. The
        result will be a list of dicts. The keys of the dicts are:
         * name: the Bonjour name of the HomeKit accessory (i.e. Testsensor1._hap._tcp.local.)
         * address: the IP address of the accessory
         * port: the used port
         * c#: the configuration number (required)
         * ff / flags: the numerical and human readable version of the feature flags (supports pairing or not, see table
                       5-8 page 69)
         * id: the accessory's pairing id (required)
         * md: the model name of the accessory (required)
         * pv: the protocol version
         * s#: the current state number (required)
         * sf / statusflags: the status flag (see table 5-9 page 70)
         * ci / category: the category identifier in numerical and human readable form. For more information see table
                        12-3 page 254 or homekit.Categories (required)

        IMPORTANT:
        This method will ignore all HomeKit accessories that exist in _hap._tcp domain but fail to have all required
        TXT record keys set.

        :param max_seconds: how long should the Bonjour service browser do the discovery (default 10s). See sleep for
                            more details
        :return: a list of dicts as described above
        """
        if not IP_TRANSPORT_SUPPORTED:
            raise TransportNotSupportedError("IP")
        devices = await async_discover_homekit_devices(
            max_seconds,
            async_zeroconf_instance=self._async_zeroconf_instance,
            hap_type=HAP_TYPE_TCP,
        )
        tmp = []
        for device in devices:
            tmp.append(IpDiscovery(self, device))
        self.logger.debug(f"Discovered IP devices: {tmp}")
        return tmp

<<<<<<< HEAD
    async def find_ip_by_device_id(self, device_id, max_seconds=30):
        # Backwards compact
        if not device_id.startswith("hap+"):
            device_id = "hap+ip://"
=======
    async def find_ip_by_device_id(
        self, device_id, max_seconds=10, hap_type=HAP_TYPE_TCP
    ):
        if hap_type == HAP_TYPE_TCP and not IP_TRANSPORT_SUPPORTED:
            raise TransportNotSupportedError("IP")
        if hap_type == HAP_TYPE_UDP and not COAP_TRANSPORT_SUPPORTED:
            raise TransportNotSupportedError("CoAP")
        device = await async_find_data_for_device_id(
            device_id=device_id,
            max_seconds=max_seconds,
            async_zeroconf_instance=self._async_zeroconf_instance,
            hap_type=hap_type,
        )
        if hap_type == HAP_TYPE_TCP:
            return IpDiscovery(self, device)
        elif hap_type == HAP_TYPE_UDP:
            return CoAPDiscovery(self, device)
>>>>>>> cc102f1a

        parsed = urlparse(device_id)

        if parsed.scheme == "hap+ip":
            if not IP_TRANSPORT_SUPPORTED:
                raise TransportNotSupportedError("IP")

            device = await async_find_data_for_device_id(
                device_id=parsed.netloc,
                max_seconds=max_seconds,
                async_zeroconf_instance=self._async_zeroconf_instance,
            )
            return IpDiscovery(self, device)

        if parsed.scheme == "hap+ble":
            if not BLE_TRANSPORT_SUPPORTED:
                raise TransportNotSupportedError("BLE")

            device = await BleakScanner.find_device_by_address(
                parsed.netloc, timeout=max_seconds
            )
            if not device:
                raise AccessoryNotFoundError(
                    f"Device not found via BLE discovery within {max_seconds}s"
                )

            return BleDiscovery(self, device)

    async def discover_ble(self, max_seconds=10) -> Iterable[BleDiscovery]:
        if not BLE_TRANSPORT_SUPPORTED:
            raise TransportNotSupportedError("BLE")

        from bleak import BleakScanner

        devices = await BleakScanner.discover(timeout=max_seconds)
        for d in devices:
            if not d.metadata:
                continue
            if 76 not in d.metadata["manufacturer_data"]:
                continue
            if not d.metadata["manufacturer_data"][76].startswith(b"\x06"):
                continue
            yield BleDiscovery(self, d)

    async def shutdown(self) -> None:
        """
        Shuts down the controller by closing all connections that might be held open by the pairings of the controller.
        """
        for p in self.pairings:
            await self.pairings[p].close()

    def load_pairing(self, alias: str, pairing_data: dict[str, str]) -> AbstractPairing:
        """
        Loads a pairing instance from a pairing data dict.
        """
        if "Connection" not in pairing_data:
            pairing_data["Connection"] = "IP"

        if pairing_data["Connection"] == "IP":
            if not IP_TRANSPORT_SUPPORTED:
                raise TransportNotSupportedError("IP")
            pairing = self.pairings[alias] = IpPairing(self, pairing_data)
            return pairing

        if pairing_data["Connection"] == "CoAP":
            if not COAP_TRANSPORT_SUPPORTED:
                raise TransportNotSupportedError("CoAP")
            pairing = self.pairings[alias] = CoAPPairing(self, pairing_data)
            return pairing

        if pairing_data["Connection"] == "BLE":
            if not BLE_TRANSPORT_SUPPORTED:
                raise TransportNotSupportedError("BLE")

            pairing = self.pairings[alias] = BlePairing(self, pairing_data)
            return pairing

        connection_type = pairing_data["Connection"]
        raise NotImplementedError(f"{connection_type} support")

    def get_pairings(self) -> dict[str, AbstractPairing]:
        """
        Returns a dict containing all pairings known to the controller.

        :return: the dict maps the aliases to Pairing objects
        """
        return self.pairings

    def load_data(self, filename: str) -> None:
        """
        Loads the pairing data of the controller from a file.

        :param filename: the file name of the pairing data
        :raises ConfigLoadingError: if the config could not be loaded. The reason is given in the message.
        """
        try:
            with open(filename) as input_fp:
                data = json.load(input_fp)
                for pairing_id in data:
                    self.load_pairing(pairing_id, data[pairing_id])
        except PermissionError:
            raise ConfigLoadingError(
                f'Could not open "{filename}" due to missing permissions'
            )
        except JSONDecodeError:
            raise ConfigLoadingError(f'Cannot parse "{filename}" as JSON file')
        except FileNotFoundError:
            pass

    def save_data(self, filename: str) -> None:
        """
        Saves the pairing data of the controller to a file.

        :param filename: the file name of the pairing data
        :raises ConfigSavingError: if the config could not be saved. The reason is given in the message.
        """
        data = {}
        for pairing_id in self.pairings:
            # package visibility like in java would be nice here
            data[pairing_id] = self.pairings[pairing_id].pairing_data

        path = pathlib.Path(filename)

        if not path.parent.exists():
            path.parent.mkdir(parents=True, exist_ok=True)

        try:
            with open(filename, "w") as output_fp:
                json.dump(data, output_fp, indent="  ")
        except PermissionError:
            raise ConfigSavingError(
                f'Could not write "{filename}" due to missing permissions'
            )
        except FileNotFoundError:
            raise ConfigSavingError(
                'Could not write "{f}" because it (or the folder) does not exist'.format(
                    f=filename
                )
            )

    @staticmethod
    def check_pin_format(pin: str) -> None:
        """
        Checks the format of the given pin: XXX-XX-XXX with X being a digit from 0 to 9

        :raises MalformedPinError: if the validation fails
        """
        if not re.match(r"^\d\d\d-\d\d-\d\d\d$", pin):
            raise MalformedPinError(
                "The pin must be of the following XXX-XX-XXX where X is a digit between 0 and 9."
            )

    async def remove_pairing(self, alias: str) -> None:
        """
        Remove a pairing between the controller and the accessory. The pairing data is delete on both ends, on the
        accessory and the controller.

        Important: no automatic saving of the pairing data is performed. If you don't do this, the accessory seems still
            to be paired on the next start of the application.

        :param alias: the controller's alias for the accessory
        :raises AuthenticationError: if the controller isn't authenticated to the accessory.
        :raises AccessoryNotFoundError: if the device can not be found via zeroconf
        :raises UnknownError: on unknown errors
        """
        if alias not in self.pairings:
            raise AccessoryNotFoundError(f'Alias "{alias}" is not found.')

        pairing = self.pairings[alias]

        primary_pairing_id = pairing.pairing_data["iOSPairingId"]
        await pairing.remove_pairing(primary_pairing_id)

        await pairing.close()

        self._char_cache.async_delete_map(primary_pairing_id)

        del self.pairings[alias]<|MERGE_RESOLUTION|>--- conflicted
+++ resolved
@@ -22,13 +22,11 @@
 import pathlib
 import re
 from typing import Iterable
-from urllib.parse import urlparse
 
 from aiohomekit.characteristic_cache import (
     CharacteristicCacheMemory,
     CharacteristicCacheType,
 )
-
 from aiohomekit.zeroconf import (
     HAP_TYPE_TCP,
     HAP_TYPE_UDP,
@@ -58,8 +56,6 @@
 
 
 if BLE_TRANSPORT_SUPPORTED:
-    from bleak import BleakScanner
-
     from aiohomekit.controller.ble import BleDiscovery, BlePairing
 
 
@@ -154,12 +150,6 @@
         self.logger.debug(f"Discovered IP devices: {tmp}")
         return tmp
 
-<<<<<<< HEAD
-    async def find_ip_by_device_id(self, device_id, max_seconds=30):
-        # Backwards compact
-        if not device_id.startswith("hap+"):
-            device_id = "hap+ip://"
-=======
     async def find_ip_by_device_id(
         self, device_id, max_seconds=10, hap_type=HAP_TYPE_TCP
     ):
@@ -177,7 +167,11 @@
             return IpDiscovery(self, device)
         elif hap_type == HAP_TYPE_UDP:
             return CoAPDiscovery(self, device)
->>>>>>> cc102f1a
+
+        """
+        # Backwards compact
+        if not device_id.startswith("hap+"):
+            device_id = "hap+ip://"
 
         parsed = urlparse(device_id)
 
@@ -205,6 +199,7 @@
                 )
 
             return BleDiscovery(self, device)
+        """
 
     async def discover_ble(self, max_seconds=10) -> Iterable[BleDiscovery]:
         if not BLE_TRANSPORT_SUPPORTED:
