#
# Copyright 2019 aiohomekit team
#
# Licensed under the Apache License, Version 2.0 (the "License");
# you may not use this file except in compliance with the License.
# You may obtain a copy of the License at
#
#    http://www.apache.org/licenses/LICENSE-2.0
#
# Unless required by applicable law or agreed to in writing, software
# distributed under the License is distributed on an "AS IS" BASIS,
# WITHOUT WARRANTIES OR CONDITIONS OF ANY KIND, either express or implied.
# See the License for the specific language governing permissions and
# limitations under the License.
#

import asyncio
import json
import logging

from aiohomekit.crypto.chacha20poly1305 import (
    ChaCha20Poly1305Decryptor,
    ChaCha20Poly1305Encryptor,
)
from aiohomekit.exceptions import (
    AccessoryDisconnectedError,
    AuthenticationError,
    ConnectionError,
    HomeKitException,
    HttpErrorResponse,
    TimeoutError,
)
import aiohomekit.hkjson as hkjson
from aiohomekit.http import HttpContentTypes
from aiohomekit.http.response import HttpResponse
from aiohomekit.protocol import get_session_keys
from aiohomekit.protocol.tlv import TLV
from aiohomekit.utils import async_create_task

logger = logging.getLogger(__name__)


def serialize_json(obj) -> bytes:
    """
    An iPhone sends JSON like this:

    {"characteristics":[{"iid":15,"aid":2,"ev":true}]}

    Some devices (Tado Internet Bridge) depend on this some of the time.
    """
    return json.dumps(obj, separators=(",", ":")).encode("utf-8")


class InsecureHomeKitProtocol(asyncio.Protocol):
    def __init__(self, connection):
        self.connection = connection
        self.host = ":".join((connection.host, str(connection.port)))
        self.result_cbs = []
        self.current_response = HttpResponse()

    def connection_made(self, transport):
        super().connection_made(transport)
        self.transport = transport

    def connection_lost(self, exception):
        self.connection._connection_lost(exception)

    async def send_bytes(self, payload):
        if self.transport.is_closing():
            # FIXME: It would be nice to try and wait for the reconnect in future.
            # In that case we need to make sure we do it at a layer above send_bytes otherwise
            # we might encrypt payloads with the last sessions keys then wait for a new connection
            # to send them - and on that connection the keys would be different.
            # Also need to make sure that the new connection has chance to pair-verify before
            # queued writes can happy.
            raise AccessoryDisconnectedError("Transport is closed")

        self.transport.write(payload)

        # We return a future so that our caller can block on a reply
        # We can send many requests and dispatch the results in order
        # Should mean we don't need locking around request/reply cycles
        result = asyncio.Future()
        self.result_cbs.append(result)

        try:
            return await asyncio.wait_for(result, 30)
        except asyncio.TimeoutError:
            self.transport.write_eof()
            self.transport.close()
            raise AccessoryDisconnectedError("Timeout while waiting for response")

    def data_received(self, data):
        while data:
            data = self.current_response.parse(data)

            if self.current_response.is_read_completely():
                http_name = self.current_response.get_http_name().lower()
                if http_name == "http":
                    next_callback = self.result_cbs.pop(0)
                    if not next_callback.done():
                        next_callback.set_result(self.current_response)
                elif http_name == "event":
                    self.connection.event_received(self.current_response)
                else:
                    raise RuntimeError("Unknown http type")

                self.current_response = HttpResponse()

    def eof_received(self):
        self.close()
        return False

    def close(self):
        # If the connection is closed then any pending callbacks will never
        # fire, so set them to an error state.
        while self.result_cbs:
            result = self.result_cbs.pop(0)
            result.set_exception(AccessoryDisconnectedError("Connection closed"))


class SecureHomeKitProtocol(InsecureHomeKitProtocol):
    def __init__(self, connection, a2c_key, c2a_key):
        super().__init__(connection)

        self._incoming_buffer = bytearray()

        self.c2a_counter = 0
        self.a2c_counter = 0

        self.a2c_key = a2c_key
        self.c2a_key = c2a_key

        self.encryptor = ChaCha20Poly1305Encryptor(self.c2a_key)
        self.decryptor = ChaCha20Poly1305Decryptor(self.a2c_key)

    async def send_bytes(self, payload):
        buffer = b""

        while len(payload) > 0:
            current = payload[:1024]
            payload = payload[1024:]

            len_bytes = len(current).to_bytes(2, byteorder="little")
            cnt_bytes = self.c2a_counter.to_bytes(8, byteorder="little")
            self.c2a_counter += 1

            data = self.encryptor.encrypt(
                len_bytes,
                cnt_bytes,
                bytes([0, 0, 0, 0]),
                current,
            )

            buffer += len_bytes + data

        return await super().send_bytes(buffer)

    def data_received(self, data):
        """
        Called by asyncio when data is received from a TCP socket.

        This just handles decryption of 1024 blocks and its them over to the underlying
        InsecureHomeKitProtocol to handle HTTP unframing.

        The blocks are expected to be in order - there is no protocol level support for
        interleaving of HTTP messages.
        """

        self._incoming_buffer += data

        while len(self._incoming_buffer) >= 2:
            block_length_bytes = self._incoming_buffer[:2]
            block_length = int.from_bytes(block_length_bytes, "little")
            exp_length = block_length + 18

            if len(self._incoming_buffer) < exp_length:
                # Not enough data yet
                return

            # Drop the length from the top of the buffer as we have already parsed it
            del self._incoming_buffer[:2]

            block = self._incoming_buffer[:block_length]
            del self._incoming_buffer[:block_length]
            tag = self._incoming_buffer[:16]
            del self._incoming_buffer[:16]

            decrypted = self.decryptor.decrypt(
                block_length_bytes,
                self.a2c_counter.to_bytes(8, byteorder="little"),
                bytes([0, 0, 0, 0]),
                block + tag,
            )

            if decrypted is False:
                # FIXME: Does raising here drop the connection or do we call close on transport ourselves
                raise RuntimeError("Could not decrypt block")

            self.a2c_counter += 1

            super().data_received(decrypted)


class HomeKitConnection:
    def __init__(self, owner, host, port, concurrency_limit=1):
        self.owner = owner
        self.host = host
        self.port = port

        self.closing = False
        self.closed = False
        self._retry_interval = 0.5

        self.transport = None
        self.protocol = None

        self._connector = None

        self.is_secure = False

        self._connect_lock = asyncio.Lock()

        self._concurrency_limit = asyncio.Semaphore(concurrency_limit)
        self._reconnect_wait_task = None

    @property
    def is_connected(self):
        return self.transport and self.protocol and not self.closed

    def _start_connector(self):
        """
        Start a reconnect background task.

        This function is *not* thread safe. It should only be called on the main thread
        where the event loop is running. If it is not there is a race where multiple
        reconnect tasks could run at once.

        This function **will not** start another reconnect thread if one is already
        running. Or if it is already connected.
        """
        if self._connector or self.is_connected:
            return

        def done_callback(result):
            self._connector = None

        self._connector = async_create_task(self._reconnect())
        self._connector.add_done_callback(done_callback)

    async def reconnect_soon(self, updated_ip_port=None):
        """Reconnect to the device if disconnected.

        If a reconnect is in progress, the reconnection wait is canceled
        and the reconnect proceeds.

        If a reconnect is not a progress, the connect loop is started.
        """
        if self._reconnect_wait_task:
            # If a reconnect wait is running, cancel it so the reconnect
            # tries right away
            self._reconnect_wait_task.cancel()
            self._reconnect_wait_task = None
            return
        self._start_reconnecting()

    def _start_reconnecting(self):
        """Start reconnecting."""
        if self.is_connected:
            return False
        self.closing = False
        self._start_connector()
        return True

    async def ensure_connection(self):
        """
        Waits for a connection to the device.

        If connected and authenticated returns immediately.

        Otherwise, if a reconnection is in progress wait for it to complete.

        Otherwise, start a reconnection and wait for it.
        """
        if self._start_reconnecting():
            await asyncio.shield(self._connector)

    async def _stop_connector(self):
        """
        Cancels any active reconnect tasks.

        If no active reconnect tasks it will return immediately.

        Otherwise it will wait for the task to end.
        """
        if not self._connector:
            return
        self._connector.cancel()
        await self._connector
        self._connector = None

    async def get(self, target):
        """
        Sends a HTTP POST request to the current transport and returns an awaitable
        that can be used to wait for a response.
        """
        return await self.request(
            method="GET",
            target=target,
        )

    async def get_json(self, target):
        response = await self.get(target)
        body = response.body.decode("utf-8")
        return hkjson.loads(body)

    async def put(self, target, body, content_type=HttpContentTypes.JSON):
        """
        Sends a HTTP POST request to the current transport and returns an awaitable
        that can be used to wait for a response.
        """
        return await self.request(
            method="PUT",
            target=target,
            headers=[("Content-Length", len(body)), ("Content-Type", content_type)],
            body=body,
        )

    async def put_json(self, target, body):
        response = await self.put(
            target,
            serialize_json(body),
            content_type=HttpContentTypes.JSON,
        )

        if response.code == 204:
            return {}

        try:
            decoded = response.body.decode("utf-8")
        except UnicodeDecodeError:
            self.transport.close()
            raise AccessoryDisconnectedError(
                "Session closed after receiving non-utf8 response"
            )

        try:
            parsed = hkjson.loads(decoded)
        except json.JSONDecodeError:
            self.transport.close()
            raise AccessoryDisconnectedError(
                "Session closed after receiving malformed response from device"
            )

        return parsed

    async def post(self, target, body, content_type=HttpContentTypes.TLV):
        """
        Sends a HTTP POST request to the current transport and returns an awaitable
        that can be used to wait for a response.
        """
        return await self.request(
            method="POST",
            target=target,
            headers=[("Content-Length", len(body)), ("Content-Type", content_type)],
            body=body,
        )

    async def post_json(self, target, body):
        response = await self.post(
            target,
            serialize_json(body),
            content_type=HttpContentTypes.JSON,
        )

        if response.code != 204:
            # FIXME: ...
            pass

        decoded = response.body.decode("utf-8")

        if not decoded:
            # FIXME: Verify this is correct
            return {}

        try:
            parsed = hkjson.loads(decoded)
        except json.JSONDecodeError:
            self.transport.close()
            raise AccessoryDisconnectedError(
                "Session closed after receiving malformed response from device"
            )

        return parsed

    async def post_tlv(self, target, body, expected=None):
        try:
            response = await self.post(
                target,
                TLV.encode_list(body),
                content_type=HttpContentTypes.TLV,
            )
        except HttpErrorResponse as e:
            self.transport.close()
            response = e.response
        body = TLV.decode_bytes(response.body, expected=expected)
        return body

    async def request(self, method, target, headers=None, body=None):
        """
        Sends a HTTP request to the current transport and returns an awaitable
        that can be used to wait for the response.

        This will automatically set the header.

        :param method: A HTTP method, like 'GET' or 'POST'
        :param target: A URI to call the method on
        :param headers: a list of (header, value) tuples (optional)
        :param body: The body of the request (optional)
        """
        if not self.protocol:
            raise AccessoryDisconnectedError(
                "Connection lost before request could be sent"
            )

        buffer = []
        buffer.append(f"{method.upper()} {target} HTTP/1.1")

        # WARNING: It is vital that a Host: header is present or some devices
        # will reject the request.
        buffer.append(f"Host: {self.host}")

        if headers:
            for (header, value) in headers:
                buffer.append(f"{header}: {value}")

        buffer.append("")
        buffer.append("")

        # WARNING: We use \r\n explicitly. \n is not enough for some.
        request_bytes = "\r\n".join(buffer).encode("utf-8")

        if body:
            request_bytes += body

        # WARNING: It is vital that each request is sent in one call
        # Some devices are sensitive to unecrypted HTTP requests made in
        # multiple packets.

        # https://github.com/jlusiardi/homekit_python/issues/12
        # https://github.com/jlusiardi/homekit_python/issues/16

        async with self._concurrency_limit:
            if not self.protocol:
                raise AccessoryDisconnectedError("Tried to send while not connected")
            logger.debug("%s: raw request: %r", self.host, request_bytes)
            resp = await self.protocol.send_bytes(request_bytes)

        if resp.code >= 400 and resp.code <= 499:
            logger.debug(f"Got HTTP error {resp.code} for {method} against {target}")
            raise HttpErrorResponse(
                f"Got HTTP error {resp.code} for {method} against {target}",
                response=resp,
            )

        logger.debug("%s: raw response: %r", self.host, resp.body)

        return resp

    async def close(self):
        """
        Close the connection transport.
        """
        self.closing = True

        await self._stop_connector()

        if self.transport:
            self.transport.close()

        self.protocol = None
        self.transport = None
        self.is_secure = None

    def _connection_lost(self, exception):
        """
        Called by a Protocol instance when eof_received happens.
        """
        logger.debug("Connection %r lost.", self)

        if not self.closing:
            self._start_connector()

        if self.closing:
            self.closed = True

        self.transport = None
        self.protocol = None

    async def _connect_once(self):
        """_connect_once must only ever be called from _reconnect to ensure its done with a lock."""
        loop = asyncio.get_event_loop()

        logger.debug("Attempting connection to %s:%s", self.host, self.port)

        try:
            self.transport, self.protocol = await asyncio.wait_for(
                loop.create_connection(
                    lambda: InsecureHomeKitProtocol(self), self.host, self.port
                ),
                timeout=10,
            )

        except asyncio.TimeoutError:
            raise TimeoutError("Timeout")

        except OSError as e:
            raise ConnectionError(str(e))

        if self.owner:
            await self.owner.connection_made(False)

    async def _reconnect(self):
        # When the device is seen by zeroconf, call reconnect_soon
        # to force the reconnect wait to be canceled and _connect_once
        # will be called soon.
        #
        # If an active service browser is running the entry that zeroconf
        # saw will already be in the cache and will be available to
        # _connect_once without having to do I/O
        #
        if self._connect_lock.locked():
            # Reconnect already in progress.
            return
        async with self._connect_lock:
            interval = 0.5

            logger.debug("Starting reconnect loop to %s:%s", self.host, self.port)
            while not self.closing:
                try:
                    return await self._connect_once()

                except AuthenticationError:
                    # Authentication errors should bubble up because auto-reconnect is unlikely to help
                    raise

                except asyncio.CancelledError:
                    return

                except HomeKitException:
                    logger.debug(
                        "Connecting to accessory failed. Retrying in %i seconds",
                        interval,
                    )

                except Exception:
                    logger.exception(
                        "Unexpected error whilst trying to connect to accessory. Will retry."
                    )

                interval = min(60, 1.5 * interval)
                self._reconnect_wait_task = asyncio.ensure_future(
                    asyncio.sleep(interval)
                )

<<<<<<< HEAD
            interval = min(60, 1.5 * interval)
            self._reconnect_wait_task = async_create_task(asyncio.sleep(interval))

            try:
                await self._reconnect_wait_task
            except asyncio.CancelledError:
                pass
            finally:
                self._reconnect_wait_task = None
=======
                try:
                    await self._reconnect_wait_task
                except asyncio.CancelledError:
                    pass
                finally:
                    self._reconnect_wait_task = None
>>>>>>> 78a776fb

    def event_received(self, event):
        if not self.owner:
            return

        # FIXME: Should drop the connection if can't parse the event?

        decoded = event.body.decode("utf-8")
        if not decoded:
            return

        try:
            parsed = hkjson.loads(decoded)
        except json.JSONDecodeError:
            return

        self.owner.event_received(parsed)

    def __repr__(self):
        return f"HomeKitConnection(host={self.host!r}, port={self.port!r})"


class SecureHomeKitConnection(HomeKitConnection):
    def __init__(self, owner, pairing_data):
        super().__init__(
            owner,
            pairing_data["AccessoryIP"],
            pairing_data["AccessoryPort"],
        )
        self.pairing_data = pairing_data

    @property
    def is_connected(self):
        return super().is_connected and self.is_secure

    async def _connect_once(self):
        """_connect_once must only ever be called from _reconnect to ensure its done with a lock."""
        self.is_secure = False

        """
        try:
            self.host, self.port = await async_find_device_ip_and_port(
                self.pairing_data["AccessoryPairingID"],
                async_zeroconf_instance=self.owner.controller._async_zeroconf_instance,
            )
        except AccessoryNotFoundError:
            pass
        """

        await super()._connect_once()

        state_machine = get_session_keys(self.pairing_data)

        request, expected = state_machine.send(None)
        while True:
            try:
                response = await self.post_tlv(
                    "/pair-verify",
                    body=request,
                    expected=expected,
                )
                request, expected = state_machine.send(response)
            except StopIteration as result:
                # If the state machine raises a StopIteration then we have session keys
                _, derive = result.value
                c2a_key = derive(b"Control-Salt", b"Control-Write-Encryption-Key")
                a2c_key = derive(b"Control-Salt", b"Control-Read-Encryption-Key")
                break

        # Secure session has been negotiated - switch protocol so all future messages are encrypted
        self.protocol = SecureHomeKitProtocol(
            self,
            a2c_key,
            c2a_key,
        )
        self.transport.set_protocol(self.protocol)
        self.protocol.connection_made(self.transport)

        self.is_secure = True

        logger.debug("Secure connection to %s:%s established", self.host, self.port)

        if self.owner:
            await self.owner.connection_made(True)<|MERGE_RESOLUTION|>--- conflicted
+++ resolved
@@ -563,24 +563,12 @@
                     asyncio.sleep(interval)
                 )
 
-<<<<<<< HEAD
-            interval = min(60, 1.5 * interval)
-            self._reconnect_wait_task = async_create_task(asyncio.sleep(interval))
-
-            try:
-                await self._reconnect_wait_task
-            except asyncio.CancelledError:
-                pass
-            finally:
-                self._reconnect_wait_task = None
-=======
                 try:
                     await self._reconnect_wait_task
                 except asyncio.CancelledError:
                     pass
                 finally:
                     self._reconnect_wait_task = None
->>>>>>> 78a776fb
 
     def event_received(self, event):
         if not self.owner:
