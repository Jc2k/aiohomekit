#
# Copyright 2019 aiohomekit team
#
# Licensed under the Apache License, Version 2.0 (the "License");
# you may not use this file except in compliance with the License.
# You may obtain a copy of the License at
#
#    http://www.apache.org/licenses/LICENSE-2.0
#
# Unless required by applicable law or agreed to in writing, software
# distributed under the License is distributed on an "AS IS" BASIS,
# WITHOUT WARRANTIES OR CONDITIONS OF ANY KIND, either express or implied.
# See the License for the specific language governing permissions and
# limitations under the License.
#

import asyncio
from itertools import groupby
import json
import logging
from operator import itemgetter

from aiohomekit.controller.abstract import AbstractPairing
from aiohomekit.exceptions import (
    AccessoryDisconnectedError,
    AuthenticationError,
    HttpErrorResponse,
    HttpException,
    InvalidError,
    UnknownError,
    UnpairedError,
)
from aiohomekit.http import HttpContentTypes
from aiohomekit.model.characteristics import CharacteristicsTypes
from aiohomekit.protocol import error_handler
from aiohomekit.protocol.statuscodes import to_status_code
from aiohomekit.protocol.tlv import TLV
from aiohomekit.uuid import normalize_uuid

from .connection import SecureHomeKitConnection

logger = logging.getLogger(__name__)


EMPTY_EVENT = {}


def format_characteristic_list(data):
    tmp = {}
    for c in data["characteristics"]:
        key = (c["aid"], c["iid"])
        del c["aid"]
        del c["iid"]

        if "status" in c and c["status"] == 0:
            del c["status"]
        if "status" in c and c["status"] != 0:
            c["description"] = to_status_code(c["status"]).description
        tmp[key] = c
    return tmp


class IpPairing(AbstractPairing):
    """
    This represents a paired HomeKit IP accessory.
    """

    def __init__(self, controller, pairing_data):
        """
        Initialize a Pairing by using the data either loaded from file or obtained after calling
        Controller.perform_pairing().

        :param pairing_data:
        """
        super().__init__(controller)

        self.pairing_data = pairing_data
        self.connection = SecureHomeKitConnection(self, self.pairing_data)
        self.supports_subscribe = True

    @property
<<<<<<< HEAD
    def is_connected(self):
=======
    def is_connected(self) -> bool:
>>>>>>> e147bd2c
        return self.connection.is_connected

    def event_received(self, event):
        self._callback_listeners(format_characteristic_list(event))

    def _callback_listeners(self, event):
        for listener in self.listeners:
            try:
                listener(event)
            except Exception:
                logger.exception("Unhandled error when processing event")

    async def connection_made(self, secure):
        if not secure:
            return

        # Let our listeners know the connection is available again
        self._callback_listeners(EMPTY_EVENT)

        if self.subscriptions:
            await self.subscribe(self.subscriptions)

    async def _ensure_connected(self):
        try:
            await asyncio.wait_for(self.connection.ensure_connection(), 10)
        except asyncio.TimeoutError:
            raise AccessoryDisconnectedError(
                "Timeout while waiting for connection to device"
            )

        if not self.connection.is_connected:
            raise AccessoryDisconnectedError(
                "Ensure connection returned but still not connected"
            )

    async def close(self):
        """
        Close the pairing's communications. This closes the session.
        """
        await self.connection.close()
        await asyncio.sleep(0)

    async def list_accessories_and_characteristics(self):
        """
        This retrieves a current set of accessories and characteristics behind this pairing.

        :return: the accessory data as described in the spec on page 73 and following
        :raises AccessoryNotFoundError: if the device can not be found via zeroconf
        """
        await self._ensure_connected()

        response = await self.connection.get_json("/accessories")

        accessories = response["accessories"]

        for accessory in accessories:
            for service in accessory["services"]:
                service["type"] = normalize_uuid(service["type"])

                for characteristic in service["characteristics"]:
                    characteristic["type"] = normalize_uuid(characteristic["type"])

        self.pairing_data["accessories"] = accessories
        return accessories

    async def list_pairings(self):
        """
        This method returns all pairings of a HomeKit accessory. This always includes the local controller and can only
        be done by an admin controller.

        The keys in the resulting dicts are:
         * pairingId: the pairing id of the controller
         * publicKey: the ED25519 long-term public key of the controller
         * permissions: bit value for the permissions
         * controllerType: either admin or regular

        :return: a list of dicts
        :raises: UnknownError: if it receives unexpected data
        :raises: UnpairedError: if the polled accessory is not paired
        """
        await self._ensure_connected()

        data = await self.connection.post_tlv(
            "/pairings",
            [(TLV.kTLVType_State, TLV.M1), (TLV.kTLVType_Method, TLV.ListPairings)],
        )

        if not (data[0][0] == TLV.kTLVType_State and data[0][1] == TLV.M2):
            raise UnknownError("unexpected data received: " + str(data))

        if (
            data[1][0] == TLV.kTLVType_Error
            and data[1][1] == TLV.kTLVError_Authentication
        ):
            raise UnpairedError("Must be paired")

        tmp = []
        r = {}
        for d in data[1:]:
            if d[0] == TLV.kTLVType_Identifier:
                r = {}
                tmp.append(r)
                r["pairingId"] = d[1].decode()
            if d[0] == TLV.kTLVType_PublicKey:
                r["publicKey"] = d[1].hex()
            if d[0] == TLV.kTLVType_Permissions:
                controller_type = "regular"
                if d[1] == b"\x01":
                    controller_type = "admin"
                r["permissions"] = int.from_bytes(d[1], byteorder="little")
                r["controllerType"] = controller_type
        return tmp

    async def get_characteristics(
        self,
        characteristics,
    ):
        """
        This method is used to get the current readouts of any characteristic of the accessory.

        :param characteristics: a list of 2-tupels of accessory id and instance id
        :param include_meta: if True, include meta information about the characteristics. This contains the format and
                             the various constraints like maxLen and so on.
        :param include_perms: if True, include the permissions for the requested characteristics.
        :param include_type: if True, include the type of the characteristics in the result. See CharacteristicsTypes
                             for translations.
        :param include_events: if True on a characteristics that supports events, the result will contain information if
                               the controller currently is receiving events for that characteristic. Key is 'ev'.
        :return: a dict mapping 2-tupels of aid and iid to dicts with value or status and description, e.g.
                 {(1, 8): {'value': 23.42}
                  (1, 37): {'description': 'Resource does not exist.', 'status': -70409}
                 }
        """
        await self._ensure_connected()

        if "accessories" not in self.pairing_data:
            await self.list_accessories_and_characteristics()

        url = "/characteristics?id=" + ",".join(
            str(x[0]) + "." + str(x[1]) for x in set(characteristics)
        )

        response = await self.connection.get_json(url)

        return format_characteristic_list(response)

    async def put_characteristics(self, characteristics):
        """
        Update the values of writable characteristics. The characteristics have to be identified by accessory id (aid),
        instance id (iid). If do_conversion is False (the default), the value must be of proper format for the
        characteristic since no conversion is done. If do_conversion is True, the value is converted.

        :param characteristics: a list of 3-tupels of accessory id, instance id and the value
        :param do_conversion: select if conversion is done (False is default)
        :return: a dict from (aid, iid) onto {status, description}
        :raises FormatError: if the input value could not be converted to the target type and conversion was
                             requested
        """
        await self._ensure_connected()

        if "accessories" not in self.pairing_data:
            await self.list_accessories_and_characteristics()

        data = []
        characteristics_set = set()
        for characteristic in characteristics:
            aid = characteristic[0]
            iid = characteristic[1]
            value = characteristic[2]
            characteristics_set.add(f"{aid}.{iid}")
            data.append({"aid": aid, "iid": iid, "value": value})
        data = {"characteristics": data}

        response = await self.connection.put_json("/characteristics", data)
        if response:
            data = {
                (d["aid"], d["iid"]): {
                    "status": d["status"],
                    "description": to_status_code(d["status"]).description,
                }
                for d in response["characteristics"]
            }
            return data

        return {}

    async def subscribe(self, characteristics):
        await super().subscribe(set(characteristics))

        if not self.supports_subscribe:
            logger.info(
                "This device does not support push, so only polling operations will be supported during this session"
            )
            return

        try:
            await self._ensure_connected()
        except AccessoryDisconnectedError:
            logger.debug(
                "Attempted to subscribe to characteristics but could not connect to accessory"
            )
            return {}

        try:
            return await self._update_subscriptions(characteristics, True)
        except AccessoryDisconnectedError:
            self.supports_subscribe = False
            return {}

    async def unsubscribe(self, characteristics):
        if not self.connection.is_connected:
            # If not connected no need to unsubscribe
            await super().unsubscribe(characteristics)
            return {}

        await self._ensure_connected()
        char_set = set(characteristics)
        status = await self._update_subscriptions(characteristics, False)
        for id_tuple in status:
            char_set.discard(id_tuple)

        await super().unsubscribe(char_set)
        return status

    async def _update_subscriptions(self, characteristics, ev):
        """Subscribe or unsubscribe to characteristics."""
        status = {}
        # We do one aid at a time to match what iOS does
        # even though its inefficient
        # https://github.com/home-assistant/core/issues/37996

        for _, aid_iids in groupby(characteristics, key=itemgetter(0)):
            response = await self.connection.put_json(
                "/characteristics",
                {
                    "characteristics": [
                        {"aid": aid, "iid": iid, "ev": ev} for aid, iid in aid_iids
                    ]
                },
            )
            if response:
                # An empty body is a success response
                for row in response.get("characteristics", []):
                    status[(row["aid"], row["iid"])] = {
                        "status": row["status"],
                        "description": to_status_code(row["status"]).description,
                    }

        return status

    async def identify(self):
        """
        This call can be used to trigger the identification of a paired accessory. A successful call should
        cause the accessory to perform some specific action by which it can be distinguished from the others (blink a
        LED for example).

        It uses the identify characteristic as described on page 152 of the spec.

        :return True, if the identification was run, False otherwise
        """
        await self._ensure_connected()

        if "accessories" not in self.pairing_data:
            await self.list_accessories_and_characteristics()

        # we are looking for a characteristic of the identify type
        identify_type = CharacteristicsTypes.IDENTIFY

        # search all accessories, all services and all characteristics
        for accessory in self.pairing_data["accessories"]:
            aid = accessory["aid"]
            for service in accessory["services"]:
                for characteristic in service["characteristics"]:
                    iid = characteristic["iid"]
                    c_type = normalize_uuid(characteristic["type"])
                    if identify_type == c_type:
                        # found the identify characteristic, so let's put a value there
                        if not await self.put_characteristics([(aid, iid, True)]):
                            return True
        return False

    async def add_pairing(
        self, additional_controller_pairing_identifier, ios_device_ltpk, permissions
    ):
        await self._ensure_connected()

        if permissions == "User":
            permissions = TLV.kTLVType_Permission_RegularUser
        elif permissions == "Admin":
            permissions = TLV.kTLVType_Permission_AdminUser
        else:
            raise RuntimeError(f"Unknown permission: {permissions}")

        request_tlv = [
            (TLV.kTLVType_State, TLV.M1),
            (TLV.kTLVType_Method, TLV.AddPairing),
            (
                TLV.kTLVType_Identifier,
                additional_controller_pairing_identifier.encode(),
            ),
            (TLV.kTLVType_PublicKey, bytes.fromhex(ios_device_ltpk)),
            (TLV.kTLVType_Permissions, permissions),
        ]

        data = dict(await self.connection.post_tlv("/pairings", request_tlv))

        if data.get(TLV.kTLVType_State, TLV.M2) != TLV.M2:
            raise InvalidError("Unexpected state after add pairing request")

        if TLV.kTLVType_Error in data:
            error_handler(data[TLV.kTLVType_Error], "M2")

        return True

    async def remove_pairing(self, pairingId):
        """
        Remove a pairing between the controller and the accessory. The pairing data is delete on both ends, on the
        accessory and the controller.

        Important: no automatic saving of the pairing data is performed. If you don't do this, the accessory seems still
            to be paired on the next start of the application.

        :param alias: the controller's alias for the accessory
        :param pairingId: the pairing id to be removed
        :raises AuthenticationError: if the controller isn't authenticated to the accessory.
        :raises AccessoryNotFoundError: if the device can not be found via zeroconf
        :raises UnknownError: on unknown errors
        """
        await self._ensure_connected()

        request_tlv = [
            (TLV.kTLVType_State, TLV.M1),
            (TLV.kTLVType_Method, TLV.RemovePairing),
            (TLV.kTLVType_Identifier, pairingId.encode("utf-8")),
        ]

        data = dict(await self.connection.post_tlv("/pairings", request_tlv))

        if data.get(TLV.kTLVType_State, TLV.M2) != TLV.M2:
            raise InvalidError("Unexpected state after removing pairing request")

        if TLV.kTLVType_Error in data:
            if data[TLV.kTLVType_Error] == TLV.kTLVError_Authentication:
                raise AuthenticationError("Remove pairing failed: insufficient access")
            raise UnknownError("Remove pairing failed: unknown error")

        return True

    async def image(self, accessory: int, width: int, height: int) -> bytes:
        await self._ensure_connected()

        try:
            resp = await self.connection.post(
                "/resource",
                content_type=HttpContentTypes.JSON,
                body=json.dumps(
                    {
                        "aid": accessory,
                        "resource-type": "image",
                        "image-width": width,
                        "image-height": height,
                    }
                ).encode("utf-8"),
            )

        except HttpException:
            return None

        except HttpErrorResponse:
            return None

        except AccessoryDisconnectedError:
            return None

        return resp.body<|MERGE_RESOLUTION|>--- conflicted
+++ resolved
@@ -79,11 +79,7 @@
         self.supports_subscribe = True
 
     @property
-<<<<<<< HEAD
-    def is_connected(self):
-=======
     def is_connected(self) -> bool:
->>>>>>> e147bd2c
         return self.connection.is_connected
 
     def event_received(self, event):
