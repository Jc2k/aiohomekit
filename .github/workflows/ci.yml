name: CI

on:
  push:
    branches:
    - main
  pull_request: ~

jobs:
  lint:
    name: lint
    runs-on: ubuntu-latest

    steps:
    - name: Check out code from GitHub
      uses: actions/checkout@v2

    - name: Set up Python ${{ matrix.python-version }}
<<<<<<< HEAD
      uses: actions/setup-python@v5
=======
      uses: actions/setup-python@v4
>>>>>>> bf26f022
      with:
        python-version: 3.11

    - name: Get full Python version
      id: full-python-version
      shell: bash
      run: echo ::set-output name=version::$(python -c "import sys; print('-'.join(str(v) for v in sys.version_info))")

    - name: Install poetry
      shell: bash
      run: |
        python -m pip install -U pip poetry
        echo "$HOME/.poetry/bin:$PATH" >> $GITHUB_PATH

    - name: Configure poetry
      shell: bash
      run: poetry config virtualenvs.in-project true

    - name: Set up cache
      uses: actions/cache@v2
      id: cache
      with:
        path: .venv
        key: venv-${{ runner.os }}-${{ steps.full-python-version.outputs.version }}-${{ hashFiles('**/poetry.lock') }}

    - name: Ensure cache is healthy
      if: steps.cache.outputs.cache-hit == 'true'
      shell: bash
      run: poetry run pip --version >/dev/null 2>&1 || rm -rf .venv

    - name: Install dependencies
      shell: bash
      run: poetry install

    - name: Run pyupgrade
      shell: bash
      run: poetry run find aiohomekit tests -name '*.py' -exec python -m pyupgrade --py39-plus {} + && git diff --exit-code

    - name: Run isort
      shell: bash
      run: poetry run python -m isort -c --diff aiohomekit tests

    - name: Run black
      shell: bash
      run: poetry run python -m black --check --diff aiohomekit tests

    - name: Run flake8
      shell: bash
      run: poetry run python -m flake8 aiohomekit tests

    - name: Run poetry build
      shell: bash
      run: poetry build

    - name: Run poetry check
      shell: bash
      run: poetry check

  tests:
    name: pytest/${{ matrix.os }}/${{ matrix.python-version }}
    runs-on: ${{ matrix.os }}-latest

    strategy:
      matrix:
        os: [Ubuntu, MacOS, Windows]
        python-version: ["3.10", "3.11", "3.12"]

    env:
      OS: ${{ matrix.os }}
      PYTHON: ${{ matrix.python-version }}

    steps:
    - name: Check out code from GitHub
      uses: actions/checkout@v2

    - name: Set up Python ${{ matrix.python-version }}
<<<<<<< HEAD
      uses: actions/setup-python@v5
=======
      uses: actions/setup-python@v4
>>>>>>> bf26f022
      with:
        python-version: ${{ matrix.python-version }}

    - name: Get full Python version
      id: full-python-version
      shell: bash
      run: echo ::set-output name=version::$(python -c "import sys; print('-'.join(str(v) for v in sys.version_info))")

    - name: Install poetry
      shell: bash
      run: |
        python -m pip install -U pip poetry
        echo "$HOME/.poetry/bin:$PATH" >> $GITHUB_PATH

    - name: Configure poetry
      shell: bash
      run: poetry config virtualenvs.in-project true

    - name: Set up cache
      uses: actions/cache@v2
      id: cache
      with:
        path: .venv
        key: venv-${{ runner.os }}-${{ steps.full-python-version.outputs.version }}-${{ hashFiles('**/poetry.lock') }}

    - name: Ensure cache is healthy
      if: steps.cache.outputs.cache-hit == 'true'
      shell: bash
      run: poetry run pip --version >/dev/null 2>&1 || rm -rf .venv

    - name: Install dependencies
      shell: bash
      run: poetry install

    - name: Run pytest
      shell: bash
      run: poetry run python -m pytest --cov=. --cov-report=xml

    - uses: codecov/codecov-action@v3<|MERGE_RESOLUTION|>--- conflicted
+++ resolved
@@ -16,11 +16,7 @@
       uses: actions/checkout@v2
 
     - name: Set up Python ${{ matrix.python-version }}
-<<<<<<< HEAD
-      uses: actions/setup-python@v5
-=======
       uses: actions/setup-python@v4
->>>>>>> bf26f022
       with:
         python-version: 3.11
 
@@ -97,11 +93,7 @@
       uses: actions/checkout@v2
 
     - name: Set up Python ${{ matrix.python-version }}
-<<<<<<< HEAD
-      uses: actions/setup-python@v5
-=======
       uses: actions/setup-python@v4
->>>>>>> bf26f022
       with:
         python-version: ${{ matrix.python-version }}
 
